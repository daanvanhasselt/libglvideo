--- conflicted
+++ resolved
@@ -189,21 +189,12 @@
     float X = COORD_EXTENTS;
     float Y = COORD_EXTENTS;
     float verts[] = {
-<<<<<<< HEAD
-            -X, -Y, 0.f * width, 1.f * height,
-            -X, +Y, 0.f * width, 0.f * height,
-            +X, +Y, 1.f * width, 0.f * height,
-            +X, +Y, 1.f * width, 0.f * height,
-            +X, -Y, 1.f * width, 1.f * height,
-            -X, -Y, 0.f * width, 1.f * height,
-=======
             -X, -Y, 0.f * (float)width, 1.f * (float)height,
             -X, +Y, 0.f * (float)width, 0.f * (float)height,
             +X, +Y, 1.f * (float)width, 0.f * (float)height,
             +X, +Y, 1.f * (float)width, 0.f * (float)height,
             +X, -Y, 1.f * (float)width, 1.f * (float)height,
             -X, -Y, 0.f * (float)width, 1.f * (float)height,
->>>>>>> 83a9b70c
     };
 
     GLuint vboHandle;
